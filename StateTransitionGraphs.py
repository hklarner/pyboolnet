--- conflicted
+++ resolved
@@ -150,11 +150,7 @@
           >>> stg.graph["edge"] = {"arrowsize": 2.0}      
           >>> stg.node["001000"]["fontsize"] = 20
           >>> stg.edge["001110"]["001010"]["style"] = "dotted"
-<<<<<<< HEAD
           >>> stg2image( stg, "irma_stg.pdf")
-=======
-          >>> stg2image(stg, "irma_stg.pdf")
->>>>>>> 6c84298a
     """
 
     return Utility.DiGraphs.digraph2dot(STG, FnameDOT)
