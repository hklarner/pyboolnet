--- conflicted
+++ resolved
@@ -4,10 +4,7 @@
 import platform
 import sys
 from distutils.dir_util import copy_tree
-<<<<<<< HEAD
-=======
 
->>>>>>> a30e4dee
 from setuptools import setup, find_packages
 
 from pyboolnet import VERSION
