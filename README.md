

## About PyBoolNet
PyBoolNet is a Python package for the generation, modification and analysis of Boolean networks.
The accompanying paper was published with [Bioinformatics](https://academic.oup.com/bioinformatics) and is available at

 * https://doi.org/10.1093/bioinformatics/btw682

For the manual, a reference and tutorials see the [PyBoolNet manual](http://github.com/hklarner/PyBoolNet/releases).
For report bugs, request features and give feedback at [PyBoolNet issues](http://github.com/hklarner/PyBoolNet/issues) or contact

 * hannes.klarner@fu-berlin.de (developer)
 * heike.siebert@fu-berlin.de

Please browse the PyBoolNet [model repository](https://github.com/hklarner/PyBoolNet/tree/master/PyBoolNet/Repository) for attractor, basin and phenotype information of example networks.


## Installation
<<<<<<< HEAD
Do not try to install this git repository directly, see [Issue #16](https://github.com/hklarner/PyBoolNet/issues/16).
Instead download the latest release from https://github.com/hklarner/PyBoolNet/releases and use pip to install. For example:
=======
To install directionly from this repository use:

```bash 
pip install git+https://github.com/hklarner/PyBoolNet
```
To install a particular release, append the version number to the end of the github url with an `@`. E.g.: 

```bash 
pip install git+https://github.com/hklarner/PyBoolNet@2.2.9
```
This will only work for releases past v2.2.8 (see [Issue #16](https://github.com/hklarner/PyBoolNet/issues/16)). Instead download the relevant release from https://github.com/hklarner/PyBoolNet/releases and use pip to install. For example:
>>>>>>> 34d17f20

```
sudo pip3 install PyBoolNet-2.2.5_linux64.tar.gz
```

## release notes for version 2.2.9 (September 2020)
- adds Conda recipe [PR](https://github.com/hklarner/PyBoolNet/pull/38)
- support installation from github [PR](https://github.com/hklarner/PyBoolNet/pull/37)
- support for CoLoMoTo image [PR](https://github.com/hklarner/PyBoolNet/pull/35)

## release notes for version 2.2.8 (March 2020)
- bugfix binaries of eqntott for windows
- adds detection of os when calling eqntott 

## release notes for version 2.2.5 (June 2018)
- bugfix in create_piechart, affects python3
- bugfix in Commitment.create_diagram caused by moving to networkx2
- bugifx in Basins.create_barplot caused by range, affects python3
- bugfix in ModelChecking.primes2smv for van ham init constraints, caused by zip, affects python3
- bugfix in StateTransitionGraphs.random_walk
- bugfix in StateTransitionGraphs.create_image: adding styles anonymous and mintrapspaces
- bugfix in InteractionGraphs: drawing subgraphs, caused by moving to networkx2


For older release notes, see [RELEASENOTES.md](https://github.com/hklarner/PyBoolNet/blob/master/RELEASENOTES.md)<|MERGE_RESOLUTION|>--- conflicted
+++ resolved
@@ -7,53 +7,23 @@
  * https://doi.org/10.1093/bioinformatics/btw682
 
 For the manual, a reference and tutorials see the [PyBoolNet manual](http://github.com/hklarner/PyBoolNet/releases).
+For attractor, basin and phenotype examples, browse the [model repository](https://github.com/hklarner/PyBoolNet/tree/master/PyBoolNet/Repository).
 For report bugs, request features and give feedback at [PyBoolNet issues](http://github.com/hklarner/PyBoolNet/issues) or contact
 
  * hannes.klarner@fu-berlin.de (developer)
  * heike.siebert@fu-berlin.de
 
-Please browse the PyBoolNet [model repository](https://github.com/hklarner/PyBoolNet/tree/master/PyBoolNet/Repository) for attractor, basin and phenotype information of example networks.
-
 
 ## Installation
-<<<<<<< HEAD
-Do not try to install this git repository directly, see [Issue #16](https://github.com/hklarner/PyBoolNet/issues/16).
-Instead download the latest release from https://github.com/hklarner/PyBoolNet/releases and use pip to install. For example:
-=======
-To install directionly from this repository use:
+To install directly from this repository use:
 
 ```bash 
-pip install git+https://github.com/hklarner/PyBoolNet
+pip3 install git+https://github.com/hklarner/PyBoolNet
 ```
 To install a particular release, append the version number to the end of the github url with an `@`. E.g.: 
 
 ```bash 
-pip install git+https://github.com/hklarner/PyBoolNet@2.2.9
-```
-This will only work for releases past v2.2.8 (see [Issue #16](https://github.com/hklarner/PyBoolNet/issues/16)). Instead download the relevant release from https://github.com/hklarner/PyBoolNet/releases and use pip to install. For example:
->>>>>>> 34d17f20
-
-```
-sudo pip3 install PyBoolNet-2.2.5_linux64.tar.gz
+pip3 install git+https://github.com/hklarner/PyBoolNet@2.2.9
 ```
 
-## release notes for version 2.2.9 (September 2020)
-- adds Conda recipe [PR](https://github.com/hklarner/PyBoolNet/pull/38)
-- support installation from github [PR](https://github.com/hklarner/PyBoolNet/pull/37)
-- support for CoLoMoTo image [PR](https://github.com/hklarner/PyBoolNet/pull/35)
-
-## release notes for version 2.2.8 (March 2020)
-- bugfix binaries of eqntott for windows
-- adds detection of os when calling eqntott 
-
-## release notes for version 2.2.5 (June 2018)
-- bugfix in create_piechart, affects python3
-- bugfix in Commitment.create_diagram caused by moving to networkx2
-- bugifx in Basins.create_barplot caused by range, affects python3
-- bugfix in ModelChecking.primes2smv for van ham init constraints, caused by zip, affects python3
-- bugfix in StateTransitionGraphs.random_walk
-- bugfix in StateTransitionGraphs.create_image: adding styles anonymous and mintrapspaces
-- bugfix in InteractionGraphs: drawing subgraphs, caused by moving to networkx2
-
-
-For older release notes, see [RELEASENOTES.md](https://github.com/hklarner/PyBoolNet/blob/master/RELEASENOTES.md)+For release notes, see [RELEASENOTES.md](https://github.com/hklarner/PyBoolNet/blob/master/RELEASENOTES.md)