--- conflicted
+++ resolved
@@ -1587,14 +1587,7 @@
 
 
 
-Basins of Attraction
-********************
-
-<<<<<<< HEAD
-to do
-
-=======
->>>>>>> f48f9e31
+
 .. include:: Substitutions.rst
 
 
