--- conflicted
+++ resolved
@@ -1589,12 +1589,8 @@
 
 Basins of Attraction
 ********************
-
-<<<<<<< HEAD
-=======
 to do
 
->>>>>>> 6d48d1f3
 .. include:: Substitutions.rst
 
 
